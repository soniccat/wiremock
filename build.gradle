apply plugin: 'java'
apply plugin: 'eclipse'
apply plugin: 'maven'
apply plugin: 'signing'
apply plugin: 'idea'
apply plugin: 'project-report'

sourceCompatibility = 1.6
group = 'com.github.tomakehurst'
version = 1.51

repositories {
	mavenCentral()
}

configurations {
	provided
}

dependencies {
//    compile "org.mortbay.jetty:jetty:6.1.26"
	compile "org.eclipse.jetty:jetty-server:9.2.2.v20140723"
	compile "org.eclipse.jetty:jetty-servlet:9.2.2.v20140723"
    compile "org.eclipse.jetty:jetty-webapp:9.2.2.v20140723"
	compile "com.google.guava:guava:18.0"
	compile "com.fasterxml.jackson.core:jackson-core:2.4.2",
        	"com.fasterxml.jackson.core:jackson-annotations:2.4.2",
        	"com.fasterxml.jackson.core:jackson-databind:2.4.2"
	compile "org.apache.httpcomponents:httpclient:4.3.5"
    compile "org.skyscreamer:jsonassert:1.2.3"
    compile "xmlunit:xmlunit:1.5"
    compile "com.jayway.jsonpath:json-path:0.8.1"
<<<<<<< HEAD
	compile "log4j:log4j:1.2.16"
	compile "org.slf4j:slf4j-api:1.7.7"
	compile "org.slf4j:slf4j-log4j12:1.7.7"

	compile "net.sf.jopt-simple:jopt-simple:4.3"
=======
	compile "org.slf4j:slf4j-api:1.7.6"
>>>>>>> c74e06ae
	compile "net.sf.jopt-simple:jopt-simple:4.7"
	compile ("junit:junit:4.11") {
        exclude group: "org.hamcrest", module: "hamcrest-core"
    }
	
    testCompile "org.hamcrest:hamcrest-all:1.3"
	testCompile ("org.jmock:jmock:2.5.1") {
        exclude group: "junit", module: "junit-dep"
        exclude group: "org.hamcrest", module: "hamcrest-core"
        exclude group: "org.hamcrest", module: "hamcrest-library"
    }
	testCompile ("org.jmock:jmock-junit4:2.5.1") {
		exclude group: "junit", module: "junit-dep"
        exclude group: "org.hamcrest", module: "hamcrest-core"
        exclude group: "org.hamcrest", module: "hamcrest-library"
	}
	testCompile "net.sf.json-lib:json-lib:2.4:jdk15"
	testCompile "com.googlecode.jarjar:jarjar:1.3"
    testCompile "commons-io:commons-io:2.4"

    testRuntime 'org.slf4j:slf4j-simple:1.7.7'
    testRuntime files('src/test/resources/classpathfiles.zip')
}

test {
    // Set the timezone for testing somewhere other than my machine to increase the chances of catching timezone bugs
    systemProperty 'user.timezone', 'Australia/Sydney'
}

buildscript {
    repositories {
        maven {
            url "https://oss.sonatype.org"
        }
        mavenCentral()
    }

    dependencies {
        classpath group:'org.ajoberstar', name:'gradle-plugins', version:'0.1.1'

    }
}

sourceSets {
	main { compileClasspath += configurations.provided }
}

eclipse {
	classpath {
		plusConfigurations += configurations.provided
	}
}

jar {
    manifest {
        attributes("Main-Class": "com.github.tomakehurst.wiremock.standalone.WireMockServerRunner")
    }
}

task jarAll(type: Jar, dependsOn: jar) {
    inputs.files jar.archivePath
    appendix = 'standalone'
    def metaInfDir = "$buildDir/tmp/manifest"
    def jar = project.tasks.jar
    String fileName = jar.archiveName - ("." + jar.extension) + "-standalone." + jar.extension
	File jarFile = new File(jar.destinationDir, fileName)
    doFirst {
    	manifest.writeTo("${metaInfDir}/MANIFEST.MF")
        project.ant {
            taskdef name: "jarjar", classname: "com.tonicsystems.jarjar.JarJarTask", classpath: configurations.testCompile.asPath
            jarjar(jarfile: jarFile, manifest: "${metaInfDir}/MANIFEST.MF") {
                zipfileset(src: jar.archivePath)
                
                configurations.compile.files.findAll { !it.name.contains("junit") }.each {
                	zipfileset(src: it)
                }
                rule pattern: "org.mortbay.**", result: "wiremock.org.mortbay.@1"
                rule pattern: "com.google.common.**", result: "wiremock.com.google.common.@1"
                rule pattern: "com.fasterxml.jackson.**", result: "wiremock.com.fasterxml.jackson.@1"
                rule pattern: "org.apache.http.**", result: "wiremock.org.apache.http.@1"
                rule pattern: "org.apache.commons.**", result: "wiremock.org.apache.commons.@1"
                rule pattern: "joptsimple.**", result: "wiremock.joptsimple.@1"
                rule pattern: "org.skyscreamer.**", result: "wiremock.org.skyscreamer.@1"
                rule pattern: "org.json.**", result: "wiremock.org.json.@1"
                rule pattern: "net.minidev.**", result: "wiremock.net.minidev.@1"
                rule pattern: "com.jayway.**", result: "wiremock.com.jayway.@1"
            }
        }
        
        Date date = new Date()
		String name = jar.baseName
        project.artifacts.add('archives',
			[
				getClassifier: { -> "standalone" },
				getDate: {-> date },
				getExtension: {-> "jar" },
				getType: {-> "jar" },
				getFile: {-> jarFile },
				getName: {-> name }
			] as PublishArtifact
		)
    }
    manifest {
        attributes("Main-Class": "com.github.tomakehurst.wiremock.standalone.WireMockServerRunner")
    }
}

def releaseDirUrl
def user
def password

task sourcesJar(type: Jar, dependsOn:classes) {
     classifier = 'sources'
     from sourceSets.main.allSource
}

task javadocJar(type: Jar, dependsOn:javadoc) {
     classifier = 'javadoc'
     from javadoc.destinationDir
}

artifacts {
     archives sourcesJar
     archives javadocJar
}

signing {
    sign configurations.archives
}

if (!this.hasProperty('sonatypeUser'))
    user = 'default'
else
    user = sonatypeUser

if (!this.hasProperty('sonatypePassword'))
    password = 'default'
else
    password = sonatypePassword

uploadArchives {
    repositories {
        mavenDeployer {
            repository(url: 'https://oss.sonatype.org/service/local/staging/deploy/maven2') {
            	authentication(userName: user , password: password)
        	};
        	beforeDeployment { deployment -> signPom(deployment) };
            pom.artifactId = 'wiremock'
            pom.project {
            	packaging 'jar'
            	name 'WireMock'
            	description 'A web service test double for all occasions'
            	
            	url 'https://github.com/tomakehurst/wiremock'
            	
                licenses {
                    license {
                        name 'The Apache Software License, Version 2.0'
                        url 'http://www.apache.org/licenses/LICENSE-2.0.txt'
                        distribution 'repo'
                    }
                }
                
                scm {
					connection 'https://tomakehurst@github.com/tomakehurst/wiremock.git'
					developerConnection 'https://tomakehurst@github.com/tomakehurst/wiremock.git'
					url 'https://tomakehurst@github.com/tomakehurst/wiremock.git'
				}
				
				developers {
					developer {
						id 'tomakehurst'
						name 'Tom Akehurst'
					}
				}
            }
            
            pom.whenConfigured { thepom ->
            	println thepom.dependencies.findAll({ it.artifactId.equals('junit') || it.scope.equals('test') });
            	thepom.dependencies.removeAll(thepom.dependencies.findAll({ it.artifactId.equals('junit') || it.scope.equals('test') }));
			}
        }
    }
}

task addGitTag << {
    println "git tag ${version}".execute().text
    println "git push origin --tags".execute().text
}

task release {
	dependsOn clean, jarAll, uploadArchives, addGitTag
}

task 'set-release-dir' << {
	if (releaseDir) {
		releaseDirUrl = 'file://' + releaseDir
		if (!releaseDirUrl.endsWith('/')) {
			releaseDirUrl = releaseDirUrl + '/';
		}
		
		tasks.uploadArchives.repositories.mavenDeployer.repository.url = releaseDirUrl
		
		println 'Release dir set to: ' + releaseDirUrl
	} else {
		logger.error "Please specify release dir e.g. -P/home/me/.m2/repository"
        System.exit(1)
	}
}

task 'release-to' {
	dependsOn 'set-release-dir', clean, jarAll, uploadArchives, addGitTag
}

task 'bump-version' << {
    def filesWithVersion = [
        'build.gradle': { "version = 1.${it}" },
        'docs/source/conf.py': { "version = '1.${it}'" },
        'docs/source/getting-started.rst': [{ "<version>1.${it}</version>" },{ "wiremock/1.${it}/wiremock-1.${it}-standalone.jar" }],
        'sample-war/build.gradle': { "com.github.tomakehurst:wiremock:1.${it}" },
    ]

    def gradleBuildFile = new File('build.gradle')
    int currentMinorVersion
    gradleBuildFile.text.find ~/version = 1.([0-9]+)/, { match, minorVersion ->
        currentMinorVersion = Integer.valueOf(minorVersion)
        int nextMinorVersion = currentMinorVersion + 1

        filesWithVersion.each { fileName, lineWithVersionTemplates ->
            def file = new File(fileName)
            def lineWithVersionTemplateList = lineWithVersionTemplates instanceof List ?
                lineWithVersionTemplates :
                [lineWithVersionTemplates];

            lineWithVersionTemplateList.each { lineWithVersionTemplate ->
                def oldLine = lineWithVersionTemplate.call(currentMinorVersion)
                def newLine = lineWithVersionTemplate.call(nextMinorVersion)
                println "Replacing '${oldLine}' with '${newLine}' in ${fileName}"
                file.text = file.text.replace(oldLine, newLine);
            }
        }
    }
}

task 'bump-version-down' << {
    def filesWithVersion = [
        'build.gradle': { "version = 1.${it}" },
        'docs/source/conf.py': { "version = '1.${it}'" },
        'docs/source/getting-started.rst': [{ "<version>1.${it}</version>" },{ "wiremock/1.${it}/wiremock-1.${it}-standalone.jar" }],
        'sample-war/build.gradle': { "com.github.tomakehurst:wiremock:1.${it}" },
    ]

    def gradleBuildFile = new File('build.gradle')
    int currentMinorVersion
    gradleBuildFile.text.find ~/version = 1.([0-9]+)/, { match, minorVersion ->
        currentMinorVersion = Integer.valueOf(minorVersion)
        int nextMinorVersion = currentMinorVersion - 1

        filesWithVersion.each { fileName, lineWithVersionTemplates ->
            def file = new File(fileName)
            def lineWithVersionTemplateList = lineWithVersionTemplates instanceof List ?
                lineWithVersionTemplates :
                [lineWithVersionTemplates];

            lineWithVersionTemplateList.each { lineWithVersionTemplate ->
                def oldLine = lineWithVersionTemplate.call(currentMinorVersion)
                def newLine = lineWithVersionTemplate.call(nextMinorVersion)
                println "Replacing '${oldLine}' with '${newLine}' in ${fileName}"
                file.text = file.text.replace(oldLine, newLine);
            }
        }
    }
}

task wrapper(type: Wrapper) {
    gradleVersion = '1.11'
}

task 'add-copyright-headers' << {
	def copyrightNotice = """/*
 * Copyright (C) 2011 Thomas Akehurst
 *
 * Licensed under the Apache License, Version 2.0 (the "License");
 * you may not use this file except in compliance with the License.
 * You may obtain a copy of the License at
 *
 * http://www.apache.org/licenses/LICENSE-2.0
 *
 * Unless required by applicable law or agreed to in writing, software
 * distributed under the License is distributed on an "AS IS" BASIS,
 * WITHOUT WARRANTIES OR CONDITIONS OF ANY KIND, either express or implied.
 * See the License for the specific language governing permissions and
 * limitations under the License.
 */
"""

	def srcDir = new File('src')
	srcDir.eachFileRecurse { file ->
		if (file.name.endsWith(".java") && !file.text.contains(copyrightNotice)) {
			println "Adding copyright header to $file.path"
			def newFileText = copyrightNotice + file.text;
 			file.text = newFileText;
		}
	}
}<|MERGE_RESOLUTION|>--- conflicted
+++ resolved
@@ -30,15 +30,7 @@
     compile "org.skyscreamer:jsonassert:1.2.3"
     compile "xmlunit:xmlunit:1.5"
     compile "com.jayway.jsonpath:json-path:0.8.1"
-<<<<<<< HEAD
-	compile "log4j:log4j:1.2.16"
-	compile "org.slf4j:slf4j-api:1.7.7"
-	compile "org.slf4j:slf4j-log4j12:1.7.7"
-
-	compile "net.sf.jopt-simple:jopt-simple:4.3"
-=======
 	compile "org.slf4j:slf4j-api:1.7.6"
->>>>>>> c74e06ae
 	compile "net.sf.jopt-simple:jopt-simple:4.7"
 	compile ("junit:junit:4.11") {
         exclude group: "org.hamcrest", module: "hamcrest-core"
