/*
 * Copyright (C) 2011 Thomas Akehurst
 *
 * Licensed under the Apache License, Version 2.0 (the "License");
 * you may not use this file except in compliance with the License.
 * You may obtain a copy of the License at
 *
 * http://www.apache.org/licenses/LICENSE-2.0
 *
 * Unless required by applicable law or agreed to in writing, software
 * distributed under the License is distributed on an "AS IS" BASIS,
 * WITHOUT WARRANTIES OR CONDITIONS OF ANY KIND, either express or implied.
 * See the License for the specific language governing permissions and
 * limitations under the License.
 */
package com.github.tomakehurst.wiremock.core;

import com.github.tomakehurst.wiremock.http.HttpServerFactory;
import com.github.tomakehurst.wiremock.common.*;
import com.github.tomakehurst.wiremock.extension.Extension;
import com.github.tomakehurst.wiremock.extension.ExtensionLoader;
import com.github.tomakehurst.wiremock.http.CaseInsensitiveKey;
import com.github.tomakehurst.wiremock.jetty9.JettyHttpServerFactory;
import com.google.common.collect.Maps;
import com.google.common.base.Optional;
import com.google.common.io.Resources;

import java.util.List;
import java.util.Map;

import static com.github.tomakehurst.wiremock.extension.ExtensionLoader.valueAssignableFrom;
import static com.google.common.collect.Lists.transform;
import static com.google.common.collect.Maps.newLinkedHashMap;
import static java.util.Arrays.asList;
import static java.util.Collections.emptyList;

public class WireMockConfiguration implements Options {

    private int portNumber = DEFAULT_PORT;
    private String bindAddress = DEFAULT_BIND_ADDRESS;

    private int containerThreads = DEFAULT_CONTAINER_THREADS;

    private int httpsPort = -1;
    private String keyStorePath = Resources.getResource("keystore").toString();
    private String keyStorePassword = "password";
    private String trustStorePath;
    private String trustStorePassword = "password";
    private boolean needClientAuth;

    private boolean browserProxyingEnabled = false;
    private ProxySettings proxySettings = ProxySettings.NO_PROXY;
    private FileSource filesRoot = new SingleRootFileSource("src/test/resources");
    private Notifier notifier = new Slf4jNotifier(false);
    private boolean requestJournalDisabled = false;
    private Optional<Integer> maxRequestJournalEntries = Optional.absent();
    private List<CaseInsensitiveKey> matchingHeaders = emptyList();

    private boolean preserveHostHeader;
    private String proxyHostHeader;
    private HttpServerFactory httpServerFactory = new JettyHttpServerFactory();
    private Integer jettyAcceptors;
    private Integer jettyAcceptQueueSize;
    private Integer jettyHeaderBufferSize;
    private boolean jettyMBeans = false;

    private Map<String, Extension> extensions = newLinkedHashMap();

    public static WireMockConfiguration wireMockConfig() {
        return new WireMockConfiguration();
    }

    public WireMockConfiguration port(int portNumber) {
        this.portNumber = portNumber;
        return this;
    }

    public WireMockConfiguration dynamicPort() {
        this.portNumber = DYNAMIC_PORT;
        return this;
    }

    public WireMockConfiguration httpsPort(Integer httpsPort) {
        this.httpsPort = httpsPort;
        return this;
    }

    public WireMockConfiguration dynamicHttpsPort() {
        this.httpsPort = DYNAMIC_PORT;
        return this;
    }

    public WireMockConfiguration containerThreads(Integer containerThreads) {
        this.containerThreads = containerThreads;
        return this;
    }

    public WireMockConfiguration jettyAcceptors(Integer jettyAcceptors) {
        this.jettyAcceptors = jettyAcceptors;
        return this;
    }

    public WireMockConfiguration jettyAcceptQueueSize(Integer jettyAcceptQueueSize) {
        this.jettyAcceptQueueSize = jettyAcceptQueueSize;
        return this;
    }

    public WireMockConfiguration jettyHeaderBufferSize(Integer jettyHeaderBufferSize) {
        this.jettyHeaderBufferSize = jettyHeaderBufferSize;
        return this;
    }

    public WireMockConfiguration keystorePath(String path) {
        this.keyStorePath = path;
        return this;
    }

    public WireMockConfiguration keystorePassword(String keyStorePassword) {
        this.keyStorePassword = keyStorePassword;
        return this;
    }

    public WireMockConfiguration trustStorePath(String truststorePath) {
        this.trustStorePath = truststorePath;
        return this;
    }

    public WireMockConfiguration trustStorePassword(String trustStorePassword) {
        this.trustStorePassword = trustStorePassword;
        return this;
    }

    public WireMockConfiguration needClientAuth(boolean needClientAuth) {
        this.needClientAuth = needClientAuth;
        return this;
    }

    public WireMockConfiguration enableBrowserProxying(boolean enabled) {
        this.browserProxyingEnabled = enabled;
        return this;
    }

    public WireMockConfiguration proxyVia(String host, int port) {
        this.proxySettings = new ProxySettings(host, port);
        return this;
    }

    public WireMockConfiguration proxyVia(ProxySettings proxySettings) {
        this.proxySettings = proxySettings;
        return this;
    }

    public WireMockConfiguration withRootDirectory(String path) {
        this.filesRoot = new SingleRootFileSource(path);
        return this;
    }

    public WireMockConfiguration usingFilesUnderDirectory(String path) {
        return withRootDirectory(path);
    }

    public WireMockConfiguration usingFilesUnderClasspath(String path) {
        this.filesRoot = new ClasspathFileSource(path);
        return this;
    }

    public WireMockConfiguration fileSource(FileSource fileSource) {
        this.filesRoot = fileSource;
        return this;
    }

    public WireMockConfiguration notifier(Notifier notifier) {
        this.notifier = notifier;
        return this;
    }

    public WireMockConfiguration bindAddress(String bindAddress){
        this.bindAddress = bindAddress;
        return this;
    }

    public WireMockConfiguration disableRequestJournal() {
        requestJournalDisabled = true;
        return this;
    }

    public WireMockConfiguration maxRequestJournalEntries(Optional<Integer> maxRequestJournalEntries) {
        this.maxRequestJournalEntries = maxRequestJournalEntries;
        return this;
    }

    public WireMockConfiguration recordRequestHeadersForMatching(List<String> headers) {
    	this.matchingHeaders = transform(headers, CaseInsensitiveKey.TO_CASE_INSENSITIVE_KEYS);
    	return this;
    }

    public WireMockConfiguration preserveHostHeader(boolean preserveHostHeader) {
        this.preserveHostHeader = preserveHostHeader;
        return this;
    }

    public WireMockConfiguration proxyHostHeader(String hostHeaderValue) {
        this.proxyHostHeader = hostHeaderValue;
        return this;
    }

    public WireMockConfiguration extensions(String... classNames) {
        extensions.putAll(ExtensionLoader.load(classNames));
        return this;
    }

    public WireMockConfiguration extensions(Extension... extensionInstances) {
        extensions.putAll(ExtensionLoader.asMap(asList(extensionInstances)));
        return this;
    }

    public WireMockConfiguration extensions(Class<? extends Extension>... classes) {
        extensions.putAll(ExtensionLoader.load(classes));
        return this;
    }

    @Override
    public int portNumber() {
        return portNumber;
    }

    @Override
    public int containerThreads() {
        return containerThreads;
    }

    @Override
    public HttpsSettings httpsSettings() {
        return new HttpsSettings.Builder()
                .port(httpsPort)
                .keyStorePath(keyStorePath)
                .keyStorePassword(keyStorePassword)
                .trustStorePath(trustStorePath)
                .trustStorePassword(trustStorePassword)
                .needClientAuth(needClientAuth)
                .build();
    }

    @Override
    public JettySettings jettySettings() {
        return JettySettings.Builder.aJettySettings()
                .withAcceptors(jettyAcceptors)
                .withAcceptQueueSize(jettyAcceptQueueSize)
                .withRequestHeaderSize(jettyHeaderBufferSize)
                .build();
    }

    @Override
    public boolean browserProxyingEnabled() {
        return browserProxyingEnabled;
    }

    @Override
    public ProxySettings proxyVia() {
        return proxySettings;
    }

    @Override
    public FileSource filesRoot() {
        return filesRoot;
    }

    @Override
    public Notifier notifier() {
        return notifier;
    }

    @Override
    public boolean requestJournalDisabled() {
        return requestJournalDisabled;
    }

    @Override
    public Optional<Integer> maxRequestJournalEntries() {
        return maxRequestJournalEntries;
    }

    @Override
    public String bindAddress() {
        return bindAddress;
    }

    @Override
    public List<CaseInsensitiveKey> matchingHeaders() {
    	return matchingHeaders;
    }

    @Override
    public HttpServerFactory httpServerFactory() {
        return httpServerFactory;
    }

    @Override
    public boolean shouldPreserveHostHeader() {
        return preserveHostHeader;
    }

    @Override
    public String proxyHostHeader() {
        return proxyHostHeader;
    }

    @Override
    @SuppressWarnings("unchecked")
    public <T extends Extension> Map<String, T> extensionsOfType(final Class<T> extensionType) {
        return (Map<String, T>) Maps.filterEntries(extensions, valueAssignableFrom(extensionType));
    }

<<<<<<< HEAD
	@Override
	public boolean jettyMBeansEnabled() {
		return this.jettyMBeans;
	}
    public WireMockConfiguration enableJettyMBeans(boolean enabled) {
        this.jettyMBeans = true;
        return this;
    }
=======
>>>>>>> e5827d81
}<|MERGE_RESOLUTION|>--- conflicted
+++ resolved
@@ -311,15 +311,12 @@
         return (Map<String, T>) Maps.filterEntries(extensions, valueAssignableFrom(extensionType));
     }
 
-<<<<<<< HEAD
-	@Override
-	public boolean jettyMBeansEnabled() {
+    @Override
+    public boolean jettyMBeansEnabled() {
 		return this.jettyMBeans;
-	}
+    }
     public WireMockConfiguration enableJettyMBeans(boolean enabled) {
         this.jettyMBeans = true;
         return this;
     }
-=======
->>>>>>> e5827d81
 }