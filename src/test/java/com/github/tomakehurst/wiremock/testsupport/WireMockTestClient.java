--- conflicted
+++ resolved
@@ -186,14 +186,11 @@
         return executeMethodAndConvertExceptions(httpDelete);
     }
 
-<<<<<<< HEAD
-=======
     public WireMockResponse options(String url, TestHttpHeader... headers) {
         HttpOptions httpOptions = new HttpOptions(mockServiceUrlFor(url));
         return executeMethodAndConvertExceptions(httpOptions, headers);
     }
 
->>>>>>> 7a048a45
     public void addResponse(String responseSpecJson) {
         int status = postJsonAndReturnStatus(newMappingUrl(), responseSpecJson);
         if (status != HTTP_CREATED) {
